# Node.js
node_modules/
package-lock.json

# Environment variables
.env
.env.local
.env.development.local
.env.test.local
.env.production.local
.env.example

# Logs
npm-debug.log*
yarn-debug.log*
yarn-error.log*

# Runtime data
pids
*.pid
*.seed
*.pid.lock

# Coverage directory used by tools like istanbul
coverage/

# Build outputs
dist/
build/
.next/
<<<<<<< HEAD
=======
out/
>>>>>>> 4e5c83dc

# IDE/Editor files
.vscode/
.idea/
*.swp
*.swo
*~

# OS generated files
.DS_Store
.DS_Store?
._*
.Spotlight-V100
.Trashes
ehthumbs.db
Thumbs.db

# Python
venv/
__pycache__/
*.pyc<|MERGE_RESOLUTION|>--- conflicted
+++ resolved
@@ -28,10 +28,7 @@
 dist/
 build/
 .next/
-<<<<<<< HEAD
-=======
 out/
->>>>>>> 4e5c83dc
 
 # IDE/Editor files
 .vscode/
